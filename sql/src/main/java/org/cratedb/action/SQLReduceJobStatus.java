--- conflicted
+++ resolved
@@ -6,77 +6,58 @@
 import org.cratedb.action.groupby.GroupByRowComparator;
 import org.cratedb.action.groupby.key.Rows;
 import org.cratedb.action.sql.ParsedStatement;
-<<<<<<< HEAD
 import org.cratedb.core.collections.LimitingCollectionIterator;
-=======
 import org.cratedb.core.concurrent.FutureConcurrentMap;
 import org.cratedb.sql.CrateException;
 import org.cratedb.sql.SQLReduceJobTimeoutException;
 import org.elasticsearch.action.support.PlainListenableActionFuture;
 import org.elasticsearch.cache.recycler.CacheRecycler;
->>>>>>> 09f2ab9d
 import org.elasticsearch.common.util.concurrent.ConcurrentCollections;
 import org.elasticsearch.threadpool.ThreadPool;
 
 import java.util.ArrayList;
 import java.util.Collection;
 import java.util.List;
-<<<<<<< HEAD
 import java.util.concurrent.ConcurrentMap;
 import java.util.concurrent.CountDownLatch;
 import java.util.concurrent.atomic.AtomicBoolean;
 import java.util.concurrent.atomic.AtomicInteger;
 import java.util.concurrent.atomic.AtomicReference;
-=======
 import java.util.UUID;
 import java.util.concurrent.*;
 import java.util.concurrent.atomic.AtomicInteger;
->>>>>>> 09f2ab9d
 
 public class SQLReduceJobStatus extends PlainListenableActionFuture<SQLReduceJobResponse> {
 
     public final GroupByRowComparator comparator;
     public final Object lock = new Object();
     public final ParsedStatement parsedStatement;
-<<<<<<< HEAD
+
     private Rows reducedRows;
     private final AtomicInteger failures = new AtomicInteger(0);
-    CountDownLatch shardsToProcess;
-=======
-    public final List<Integer> seenIdxMapper;
-    public ConcurrentMap<GroupByKey, GroupByRow> reducedResult;
+
     private ReduceJobStatusContext reduceJobStatusContext;
     private UUID contextId;
 
     AtomicInteger shardsToProcess;
->>>>>>> 09f2ab9d
 
     public SQLReduceJobStatus(ParsedStatement parsedStatement,
                               ThreadPool threadPool,
-                              ConcurrentMap<GroupByKey, GroupByRow> reducedResult,
                               int shardsToProcess,
                               UUID contextId,
                               ReduceJobStatusContext reduceJobStatusContext)
     {
-        this(parsedStatement, threadPool, reducedResult);
+        this(parsedStatement, threadPool);
         this.shardsToProcess = new AtomicInteger(shardsToProcess);
         this.reduceJobStatusContext = reduceJobStatusContext;
         this.contextId = contextId;
     }
 
     public SQLReduceJobStatus(ParsedStatement parsedStatement,
-                              ThreadPool threadPool,
-                              ConcurrentMap<GroupByKey, GroupByRow> reducedResult)
+                              ThreadPool threadPool)
     {
         super(true, threadPool);
         this.parsedStatement = parsedStatement;
-<<<<<<< HEAD
-        //this.reducedResult = ConcurrentCollections.newConcurrentMap();
-        this.shardsToProcess = new CountDownLatch(shardsToProcess);
-=======
-        this.seenIdxMapper = GroupByHelper.getSeenIdxMap(parsedStatement.aggregateExpressions);
-        this.reducedResult = reducedResult;
->>>>>>> 09f2ab9d
         this.comparator = new GroupByRowComparator(
             GroupByHelper.buildFieldExtractor(parsedStatement, null),
             parsedStatement.orderByIndices()
