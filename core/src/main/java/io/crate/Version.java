--- conflicted
+++ resolved
@@ -173,19 +173,15 @@
     public static final Version V_0_35_05 = new Version(V_0_35_05_ID, false,
             org.elasticsearch.Version.V_1_0_1);
 
-<<<<<<< HEAD
+    public static final int V_0_35_06_ID = /*00*/350699;
+    public static final Version V_0_35_06 = new Version(V_0_35_06_ID, false,
+            org.elasticsearch.Version.V_1_0_1);
+
     public static final int V_0_36_00_ID = /*00*/360099;
     public static final Version V_0_36_00 = new Version(V_0_36_00_ID, true,
             org.elasticsearch.Version.V_1_1_0);
 
     public static final Version CURRENT = V_0_36_00;
-=======
-    public static final int V_0_35_06_ID = /*00*/350699;
-    public static final Version V_0_35_06 = new Version(V_0_35_06_ID, false,
-            org.elasticsearch.Version.V_1_0_1);
-
-    public static final Version CURRENT = V_0_35_06;
->>>>>>> 31febd0c
 
     static {
         assert CURRENT.esVersion == org.elasticsearch.Version.CURRENT : "Version must be " +
